--- conflicted
+++ resolved
@@ -1,8 +1,4 @@
-<<<<<<< HEAD
 from strnn.models.strNN import StrNN
-=======
-from .strNN import StrNN
-from .strNN import MaskedLinear
->>>>>>> f2ae704a
+from strnn.models.strNN import MaskedLinear
 
 __all__ = ["StrNN"]